from enum import Enum
import base64
from PIL import Image
from io import BytesIO
from pdf2image import convert_from_path
import ffmpeg  # Install with: pip install imageio[ffmpeg]
import json
import nltk
from nltk.tokenize import word_tokenize
from nltk.corpus import stopwords
import networkx as nx
import matplotlib.pyplot as plt
<<<<<<< HEAD
from base64 import b64decode
# from PIL import Image
import io
from src.model.model_catalogue import ModelCatalogue
from src.model.wrappers import ChatModelWrapper
=======
>>>>>>> 66f37042
import whisper


MAX_LLM_IMAGE_PIXELS = 512 
TEMPFILE = "tempfile"


class AttachmentTypes(Enum):
    IMAGE = 1
    AUDIO = 2
    VIDEO = 3
    FILE =  4

    @staticmethod
    def from_filename(filename: str) -> 'AttachmentTypes':
        if filename.endswith(".jpg") or filename.endswith(".jpeg") or filename.endswith(".png"):
            return AttachmentTypes.IMAGE
        elif filename.endswith(".wav") or filename.endswith(".mp3") or filename.endswith(".flac"):
            return AttachmentTypes.AUDIO
        elif filename.endswith(".mp4") or filename.endswith(".avi") or filename.endswith(".mov"):
            return AttachmentTypes.VIDEO
        else:
            return AttachmentTypes.FILE
        
class Attachment:
    def __init__(self, attachment_type: AttachmentTypes, attachment_data: str, needsExtraction: bool = False):
        self.attachment_type = attachment_type
        self.attachment_data = attachment_data
        self.needsExtraction = needsExtraction  
        self.prompt_mapping = None # This is the mapping name, that goes through prompt template, it is defined when processed by a 
        self.metadata = None

    def extract(self):
        if self.needsExtraction:
            try:
                self.needsExtraction = False  # Successfully extracted
                if self.attachment_type == AttachmentTypes.IMAGE:
                    self._process_image()
                elif self.attachment_type == AttachmentTypes.AUDIO:
                    self._process_audio()
                elif self.attachment_type == AttachmentTypes.VIDEO:
                    self._process_video()
                elif self.attachment_type == AttachmentTypes.FILE:
                    self._process_file()
                else:
                    self.needsExtraction = True  # Unsupported type
                    return
            except Exception as e:
                self.needsExtraction = True  # Keep extraction status in case of failure
                raise FailedExtraction(self, str(e))

    def _process_image(self):
        try: 
            with Image.open(self.attachment_data) as img:
                img = img.convert("RGB")
                if (MAX_LLM_IMAGE_PIXELS != None):
                    img = img.resize((MAX_LLM_IMAGE_PIXELS, MAX_LLM_IMAGE_PIXELS))
                buffer = BytesIO()
                img.save(buffer, format="JPEG")
                self.attachment_data = base64.b64encode(buffer.getvalue()).decode('utf-8')
                self.metadata = {"width": img.width, "height": img.height}
        except Exception as e:
            raise FailedExtraction(self, str(e))
    

    def _process_graph(prompt):
        # Ensure necessary NLTK downloads

        """Convert a string into a JSON-based knowledge graph."""
        words = word_tokenize(prompt.lower())
        stop_words = set(stopwords.words("english"))

        # Filter meaningful words
        key_words = [word for word in words if word.isalnum() and word not in stop_words]

        # Construct graph data structure
        graph = {
            "nodes": [{"id": word} for word in key_words],
            "edges": [{"source": key_words[i], "target": key_words[i + 1]} for i in range(len(key_words) - 1)]
        }

            # Create graph
        visual_graph = nx.Graph()
        
        # Add words as nodes
        for word in key_words:
            visual_graph.add_node(word)

        # Connect words based on proximity
        for i in range(len(key_words) - 1):
            visual_graph.add_edge(key_words[i], key_words[i + 1])
        
        print(prompt)
        return json.dumps(graph, indent=4), visual_graph
    
        
    def _process_audio(self):
        # Get file type
        try:
            file_type = self.attachment_data.split('.')[-1]
            filepath = self.attachment_data
            if file_type != "wav":
                # Convert to wav
                ffmpeg.input(self.attachment_data).output(f"{TEMPFILE}.wav").run()
                with open(f"{TEMPFILE}.wav", "rb") as f:
                    self.attachment_data = base64.b64encode(f.read()).decode('utf-8')
                filepath = f"{TEMPFILE}.wav"
            # Get duration
            duration = ffmpeg.probe(f"{filepath}")['format']['duration']
            self.metadata = {"duration": duration}
        except Exception as e:
            raise FailedExtraction(self, str(e))
    
<<<<<<< HEAD

=======
>>>>>>> 66f37042
    def _convert_audio_to_text(self):
        """Transcribes audio to text using OpenAI's Whisper."""
        if self.attachment_type != AttachmentTypes.AUDIO:
            raise ValueError("Audio-to-text conversion is only supported for audio attachments.")
        
        try:
            audio_filepath = self.attachment_data  # File path to the audio

            # Load the Whisper model
<<<<<<< HEAD
            model = whisper.load_model("small")  # Use "medium" or "large" for better accuracy
=======
            model = whisper.load_model("tiny")  # Use "medium" or "large" for better accuracy
>>>>>>> 66f37042

            # Transcribe audio
            result = model.transcribe(audio_filepath)

            self.metadata = {"transcription": result["text"]}  # Store the transcription in metadata
            return result["text"]
        except Exception as e:
            raise Exception(f"Failed to transcribe audio: {e}")
<<<<<<< HEAD

=======
>>>>>>> 66f37042

    def _process_video(self):
        raise NotImplementedError("Video processing not yet implemented")
        

    def _process_file(self):
        # This will need work for different file types, like pdfs, csvs, etc.
        pass
    
    def _text_summary(self):
        if self.attachment_type != AttachmentTypes.IMAGE:
            raise ValueError("Text summary is only supported for image attachments.")
        
        if self.needsExtraction:
            raise Exception("Image must be extracted before generating a summary.")

        try:
            from src.model.model_catalogue import ModelCatalogue
            from src.model.wrappers import ChatModelWrapper

            # Using base64 image string already stored during .extract()
            base64_jpeg = self.attachment_data
            image_data_url = f"data:image/jpeg;base64,{base64_jpeg}"

            model_type = ModelCatalogue._models.get("oai_4o_latest")
            if not model_type:
                raise ValueError("GPT-4o model not found in ModelCatalogue")
            model_wrapper = ChatModelWrapper(model_type)

            # Composing prompt
            message = {
                "role": "user",
                "content": [
                    {
                        "type": "image_url",
                        "image_url": {
                            "url": image_data_url
                        }
                    },
                    {
                        "type": "text",
                        "text": "What is happening in this image?"
                    }
                ]
            }

            # Invoking model
            response = model_wrapper.model.invoke([message])
            return response.content if hasattr(response, "content") else str(response)

        except Exception as e:
            raise Exception(f"Failed to generate image summary: {e}")



    @staticmethod
    def attachmentListMapping(attachments: list, attachment_constant: str = "attachment") -> dict:
        mappings = {}
        for i, attachment in enumerate(attachments):
            attachment.prompt_mapping = f"{attachment_constant}{i}"
            mappings[attachment.prompt_mapping] = attachment.attachment_data
        return mappings


    @staticmethod
    def extractAttachmentList(attachments: list):
        i = 0
        while i < len(attachments):
            attachment = attachments[i]
            try:
                attachment.extract()
            except FailedExtraction:
                # If we can't extract the attachment, remove it from the list as we can't use it
                attachments.pop(i)
                continue 
            # This shouldn't falsely trigger as continue prevents it from being called if failed extraction
            if attachment.needsExtraction:
                attachments.pop(i)
            else:
                i += 1
        return attachments

    

class FailedExtraction(Exception):
    def __init__(self, attachment: Attachment, message: str):
        super().__init__(f"""
Failed to extract attachment
Attachment type: {attachment.attachment_type.name}
Error: {message}
        """)
        self.attachment = attachment
        
<|MERGE_RESOLUTION|>--- conflicted
+++ resolved
@@ -10,14 +10,11 @@
 from nltk.corpus import stopwords
 import networkx as nx
 import matplotlib.pyplot as plt
-<<<<<<< HEAD
 from base64 import b64decode
 # from PIL import Image
 import io
 from src.model.model_catalogue import ModelCatalogue
 from src.model.wrappers import ChatModelWrapper
-=======
->>>>>>> 66f37042
 import whisper
 
 
@@ -131,10 +128,6 @@
         except Exception as e:
             raise FailedExtraction(self, str(e))
     
-<<<<<<< HEAD
-
-=======
->>>>>>> 66f37042
     def _convert_audio_to_text(self):
         """Transcribes audio to text using OpenAI's Whisper."""
         if self.attachment_type != AttachmentTypes.AUDIO:
@@ -144,11 +137,7 @@
             audio_filepath = self.attachment_data  # File path to the audio
 
             # Load the Whisper model
-<<<<<<< HEAD
-            model = whisper.load_model("small")  # Use "medium" or "large" for better accuracy
-=======
             model = whisper.load_model("tiny")  # Use "medium" or "large" for better accuracy
->>>>>>> 66f37042
 
             # Transcribe audio
             result = model.transcribe(audio_filepath)
@@ -157,10 +146,6 @@
             return result["text"]
         except Exception as e:
             raise Exception(f"Failed to transcribe audio: {e}")
-<<<<<<< HEAD
-
-=======
->>>>>>> 66f37042
 
     def _process_video(self):
         raise NotImplementedError("Video processing not yet implemented")
